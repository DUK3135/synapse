# -*- coding: utf-8 -*-
# Copyright 2015 OpenMarket Ltd
#
# Licensed under the Apache License, Version 2.0 (the "License");
# you may not use this file except in compliance with the License.
# You may obtain a copy of the License at
#
#     http://www.apache.org/licenses/LICENSE-2.0
#
# Unless required by applicable law or agreed to in writing, software
# distributed under the License is distributed on an "AS IS" BASIS,
# WITHOUT WARRANTIES OR CONDITIONS OF ANY KIND, either express or implied.
# See the License for the specific language governing permissions and
# limitations under the License.
from tests import unittest
from twisted.internet import defer

<<<<<<< HEAD
from synapse.appservice import ApplicationService
from synapse.storage.appservice import ApplicationServiceStore

from tests.utils import setup_test_homeserver
=======
from synapse.appservice import ApplicationService, ApplicationServiceState
from synapse.server import HomeServer
from synapse.storage.appservice import (
    ApplicationServiceStore, ApplicationServiceTransactionStore
)

import json
import os
import yaml
from mock import Mock
from tests.utils import SQLiteMemoryDbPool, MockClock
>>>>>>> 65fd446b


class ApplicationServiceStoreTestCase(unittest.TestCase):

    @defer.inlineCallbacks
    def setUp(self):
<<<<<<< HEAD
        hs = yield setup_test_homeserver()
        db_pool = hs.get_db_pool()
=======
        self.as_yaml_files = []
        db_pool = SQLiteMemoryDbPool()
        yield db_pool.prepare()
        hs = HomeServer(
            "test", db_pool=db_pool, clock=MockClock(),
            config=Mock(
                app_service_config_files=self.as_yaml_files
            )
        )
>>>>>>> 65fd446b

        self.as_token = "token1"
        self.as_url = "some_url"
        self._add_appservice(self.as_token, self.as_url, "some_hs_token", "bob")
        self._add_appservice("token2", "some_url", "some_hs_token", "bob")
        self._add_appservice("token3", "some_url", "some_hs_token", "bob")
        # must be done after inserts
        self.store = ApplicationServiceStore(hs)

    def tearDown(self):
        # TODO: suboptimal that we need to create files for tests!
        for f in self.as_yaml_files:
            try:
                os.remove(f)
            except:
                pass

    def _add_appservice(self, as_token, url, hs_token, sender):
        as_yaml = dict(url=url, as_token=as_token, hs_token=hs_token,
                       sender_localpart=sender, namespaces={})
        # use the token as the filename
        with open(as_token, 'w') as outfile:
            outfile.write(yaml.dump(as_yaml))
            self.as_yaml_files.append(as_token)

    @defer.inlineCallbacks
    def test_retrieve_unknown_service_token(self):
        service = yield self.store.get_app_service_by_token("invalid_token")
        self.assertEquals(service, None)

    @defer.inlineCallbacks
    def test_retrieval_of_service(self):
        stored_service = yield self.store.get_app_service_by_token(
            self.as_token
        )
        self.assertEquals(stored_service.token, self.as_token)
        self.assertEquals(stored_service.url, self.as_url)
        self.assertEquals(
            stored_service.namespaces[ApplicationService.NS_ALIASES],
            []
        )
        self.assertEquals(
            stored_service.namespaces[ApplicationService.NS_ROOMS],
            []
        )
        self.assertEquals(
            stored_service.namespaces[ApplicationService.NS_USERS],
            []
        )

    @defer.inlineCallbacks
    def test_retrieval_of_all_services(self):
        services = yield self.store.get_app_services()
        self.assertEquals(len(services), 3)


class ApplicationServiceTransactionStoreTestCase(unittest.TestCase):

    @defer.inlineCallbacks
    def setUp(self):
        self.as_yaml_files = []
        self.db_pool = SQLiteMemoryDbPool()
        yield self.db_pool.prepare()
        self.as_list = [
            {
                "token": "token1",
                "url": "https://matrix-as.org",
                "id": "token1"
            },
            {
                "token": "alpha_tok",
                "url": "https://alpha.com",
                "id": "alpha_tok"
            },
            {
                "token": "beta_tok",
                "url": "https://beta.com",
                "id": "beta_tok"
            },
            {
                "token": "delta_tok",
                "url": "https://delta.com",
                "id": "delta_tok"
            },
        ]
        for s in self.as_list:
            yield self._add_service(s["url"], s["token"])

        hs = HomeServer(
            "test", db_pool=self.db_pool, clock=MockClock(), config=Mock(
                app_service_config_files=self.as_yaml_files
            )
        )
        self.store = TestTransactionStore(hs)

    def _add_service(self, url, as_token):
        as_yaml = dict(url=url, as_token=as_token, hs_token="something",
                       sender_localpart="a_sender", namespaces={})
        # use the token as the filename
        with open(as_token, 'w') as outfile:
            outfile.write(yaml.dump(as_yaml))
            self.as_yaml_files.append(as_token)

    def _set_state(self, id, state, txn=None):
        return self.db_pool.runQuery(
            "INSERT INTO application_services_state(as_id, state, last_txn) "
            "VALUES(?,?,?)",
            (id, state, txn)
        )

    def _insert_txn(self, as_id, txn_id, events):
        return self.db_pool.runQuery(
            "INSERT INTO application_services_txns(as_id, txn_id, event_ids) "
            "VALUES(?,?,?)",
            (as_id, txn_id, json.dumps([e.event_id for e in events]))
        )

    def _set_last_txn(self, as_id, txn_id):
        return self.db_pool.runQuery(
            "INSERT INTO application_services_state(as_id, last_txn, state) "
            "VALUES(?,?,?)",
            (as_id, txn_id, ApplicationServiceState.UP)
        )

    @defer.inlineCallbacks
    def test_get_appservice_state_none(self):
        service = Mock(id=999)
        state = yield self.store.get_appservice_state(service)
        self.assertEquals(None, state)

    @defer.inlineCallbacks
    def test_get_appservice_state_up(self):
        yield self._set_state(
            self.as_list[0]["id"], ApplicationServiceState.UP
        )
        service = Mock(id=self.as_list[0]["id"])
        state = yield self.store.get_appservice_state(service)
        self.assertEquals(ApplicationServiceState.UP, state)

    @defer.inlineCallbacks
    def test_get_appservice_state_down(self):
        yield self._set_state(
            self.as_list[0]["id"], ApplicationServiceState.UP
        )
        yield self._set_state(
            self.as_list[1]["id"], ApplicationServiceState.DOWN
        )
        yield self._set_state(
            self.as_list[2]["id"], ApplicationServiceState.DOWN
        )
        service = Mock(id=self.as_list[1]["id"])
        state = yield self.store.get_appservice_state(service)
        self.assertEquals(ApplicationServiceState.DOWN, state)

    @defer.inlineCallbacks
    def test_get_appservices_by_state_none(self):
        services = yield self.store.get_appservices_by_state(
            ApplicationServiceState.DOWN
        )
        self.assertEquals(0, len(services))

    @defer.inlineCallbacks
    def test_set_appservices_state_down(self):
        service = Mock(id=self.as_list[1]["id"])
        yield self.store.set_appservice_state(
            service,
            ApplicationServiceState.DOWN
        )
        rows = yield self.db_pool.runQuery(
            "SELECT as_id FROM application_services_state WHERE state=?",
            (ApplicationServiceState.DOWN,)
        )
        self.assertEquals(service.id, rows[0][0])

    @defer.inlineCallbacks
    def test_set_appservices_state_multiple_up(self):
        service = Mock(id=self.as_list[1]["id"])
        yield self.store.set_appservice_state(
            service,
            ApplicationServiceState.UP
        )
        yield self.store.set_appservice_state(
            service,
            ApplicationServiceState.DOWN
        )
        yield self.store.set_appservice_state(
            service,
            ApplicationServiceState.UP
        )
        rows = yield self.db_pool.runQuery(
            "SELECT as_id FROM application_services_state WHERE state=?",
            (ApplicationServiceState.UP,)
        )
        self.assertEquals(service.id, rows[0][0])

    @defer.inlineCallbacks
    def test_create_appservice_txn_first(self):
        service = Mock(id=self.as_list[0]["id"])
        events = [Mock(event_id="e1"), Mock(event_id="e2")]
        txn = yield self.store.create_appservice_txn(service, events)
        self.assertEquals(txn.id, 1)
        self.assertEquals(txn.events, events)
        self.assertEquals(txn.service, service)

    @defer.inlineCallbacks
    def test_create_appservice_txn_older_last_txn(self):
        service = Mock(id=self.as_list[0]["id"])
        events = [Mock(event_id="e1"), Mock(event_id="e2")]
        yield self._set_last_txn(service.id, 9643)  # AS is falling behind
        yield self._insert_txn(service.id, 9644, events)
        yield self._insert_txn(service.id, 9645, events)
        txn = yield self.store.create_appservice_txn(service, events)
        self.assertEquals(txn.id, 9646)
        self.assertEquals(txn.events, events)
        self.assertEquals(txn.service, service)

    @defer.inlineCallbacks
    def test_create_appservice_txn_up_to_date_last_txn(self):
        service = Mock(id=self.as_list[0]["id"])
        events = [Mock(event_id="e1"), Mock(event_id="e2")]
        yield self._set_last_txn(service.id, 9643)
        txn = yield self.store.create_appservice_txn(service, events)
        self.assertEquals(txn.id, 9644)
        self.assertEquals(txn.events, events)
        self.assertEquals(txn.service, service)

    @defer.inlineCallbacks
    def test_create_appservice_txn_up_fuzzing(self):
        service = Mock(id=self.as_list[0]["id"])
        events = [Mock(event_id="e1"), Mock(event_id="e2")]
        yield self._set_last_txn(service.id, 9643)

        # dump in rows with higher IDs to make sure the queries aren't wrong.
        yield self._set_last_txn(self.as_list[1]["id"], 119643)
        yield self._set_last_txn(self.as_list[2]["id"], 9)
        yield self._set_last_txn(self.as_list[3]["id"], 9643)
        yield self._insert_txn(self.as_list[1]["id"], 119644, events)
        yield self._insert_txn(self.as_list[1]["id"], 119645, events)
        yield self._insert_txn(self.as_list[1]["id"], 119646, events)
        yield self._insert_txn(self.as_list[2]["id"], 10, events)
        yield self._insert_txn(self.as_list[3]["id"], 9643, events)

        txn = yield self.store.create_appservice_txn(service, events)
        self.assertEquals(txn.id, 9644)
        self.assertEquals(txn.events, events)
        self.assertEquals(txn.service, service)

    @defer.inlineCallbacks
    def test_complete_appservice_txn_first_txn(self):
        service = Mock(id=self.as_list[0]["id"])
        events = [Mock(event_id="e1"), Mock(event_id="e2")]
        txn_id = 1

        yield self._insert_txn(service.id, txn_id, events)
        yield self.store.complete_appservice_txn(txn_id=txn_id, service=service)

        res = yield self.db_pool.runQuery(
            "SELECT last_txn FROM application_services_state WHERE as_id=?",
            (service.id,)
        )
        self.assertEquals(1, len(res))
        self.assertEquals(str(txn_id), res[0][0])

        res = yield self.db_pool.runQuery(
            "SELECT * FROM application_services_txns WHERE txn_id=?",
            (txn_id,)
        )
        self.assertEquals(0, len(res))

    @defer.inlineCallbacks
    def test_complete_appservice_txn_existing_in_state_table(self):
        service = Mock(id=self.as_list[0]["id"])
        events = [Mock(event_id="e1"), Mock(event_id="e2")]
        txn_id = 5
        yield self._set_last_txn(service.id, 4)
        yield self._insert_txn(service.id, txn_id, events)
        yield self.store.complete_appservice_txn(txn_id=txn_id, service=service)

        res = yield self.db_pool.runQuery(
            "SELECT last_txn, state FROM application_services_state WHERE "
            "as_id=?",
            (service.id,)
        )
        self.assertEquals(1, len(res))
        self.assertEquals(str(txn_id), res[0][0])
        self.assertEquals(ApplicationServiceState.UP, res[0][1])

        res = yield self.db_pool.runQuery(
            "SELECT * FROM application_services_txns WHERE txn_id=?",
            (txn_id,)
        )
        self.assertEquals(0, len(res))

    @defer.inlineCallbacks
    def test_get_oldest_unsent_txn_none(self):
        service = Mock(id=self.as_list[0]["id"])

        txn = yield self.store.get_oldest_unsent_txn(service)
        self.assertEquals(None, txn)

    @defer.inlineCallbacks
    def test_get_oldest_unsent_txn(self):
        service = Mock(id=self.as_list[0]["id"])
        events = [Mock(event_id="e1"), Mock(event_id="e2")]
        other_events = [Mock(event_id="e5"), Mock(event_id="e6")]

        # we aren't testing store._base stuff here, so mock this out
        self.store._get_events_txn = Mock(return_value=events)

        yield self._insert_txn(self.as_list[1]["id"], 9, other_events)
        yield self._insert_txn(service.id, 10, events)
        yield self._insert_txn(service.id, 11, other_events)
        yield self._insert_txn(service.id, 12, other_events)

        txn = yield self.store.get_oldest_unsent_txn(service)
        self.assertEquals(service, txn.service)
        self.assertEquals(10, txn.id)
        self.assertEquals(events, txn.events)

    @defer.inlineCallbacks
    def test_get_appservices_by_state_single(self):
        yield self._set_state(
            self.as_list[0]["id"], ApplicationServiceState.DOWN
        )
        yield self._set_state(
            self.as_list[1]["id"], ApplicationServiceState.UP
        )

        services = yield self.store.get_appservices_by_state(
            ApplicationServiceState.DOWN
        )
        self.assertEquals(1, len(services))
        self.assertEquals(self.as_list[0]["id"], services[0].id)

    @defer.inlineCallbacks
    def test_get_appservices_by_state_multiple(self):
        yield self._set_state(
            self.as_list[0]["id"], ApplicationServiceState.DOWN
        )
        yield self._set_state(
            self.as_list[1]["id"], ApplicationServiceState.UP
        )
        yield self._set_state(
            self.as_list[2]["id"], ApplicationServiceState.DOWN
        )
        yield self._set_state(
            self.as_list[3]["id"], ApplicationServiceState.UP
        )

        services = yield self.store.get_appservices_by_state(
            ApplicationServiceState.DOWN
        )
        self.assertEquals(2, len(services))
        self.assertEquals(
            set([self.as_list[2]["id"], self.as_list[0]["id"]]),
            set([services[0].id, services[1].id])
        )


# required for ApplicationServiceTransactionStoreTestCase tests
class TestTransactionStore(ApplicationServiceTransactionStore,
                           ApplicationServiceStore):

    def __init__(self, hs):
        super(TestTransactionStore, self).__init__(hs)<|MERGE_RESOLUTION|>--- conflicted
+++ resolved
@@ -15,12 +15,7 @@
 from tests import unittest
 from twisted.internet import defer
 
-<<<<<<< HEAD
-from synapse.appservice import ApplicationService
-from synapse.storage.appservice import ApplicationServiceStore
-
 from tests.utils import setup_test_homeserver
-=======
 from synapse.appservice import ApplicationService, ApplicationServiceState
 from synapse.server import HomeServer
 from synapse.storage.appservice import (
@@ -32,27 +27,17 @@
 import yaml
 from mock import Mock
 from tests.utils import SQLiteMemoryDbPool, MockClock
->>>>>>> 65fd446b
 
 
 class ApplicationServiceStoreTestCase(unittest.TestCase):
 
     @defer.inlineCallbacks
     def setUp(self):
-<<<<<<< HEAD
-        hs = yield setup_test_homeserver()
-        db_pool = hs.get_db_pool()
-=======
         self.as_yaml_files = []
-        db_pool = SQLiteMemoryDbPool()
-        yield db_pool.prepare()
-        hs = HomeServer(
-            "test", db_pool=db_pool, clock=MockClock(),
-            config=Mock(
-                app_service_config_files=self.as_yaml_files
-            )
-        )
->>>>>>> 65fd446b
+        config = Mock(
+            app_service_config_files=self.as_yaml_files
+        )
+        hs = yield setup_test_homeserver(config=config)
 
         self.as_token = "token1"
         self.as_url = "some_url"
@@ -114,8 +99,13 @@
     @defer.inlineCallbacks
     def setUp(self):
         self.as_yaml_files = []
-        self.db_pool = SQLiteMemoryDbPool()
-        yield self.db_pool.prepare()
+
+        config = Mock(
+            app_service_config_files=self.as_yaml_files
+        )
+        hs = yield setup_test_homeserver(config=config)
+        self.db_pool = hs.get_db_pool()
+
         self.as_list = [
             {
                 "token": "token1",
@@ -141,11 +131,8 @@
         for s in self.as_list:
             yield self._add_service(s["url"], s["token"])
 
-        hs = HomeServer(
-            "test", db_pool=self.db_pool, clock=MockClock(), config=Mock(
-                app_service_config_files=self.as_yaml_files
-            )
-        )
+        self.as_yaml_files = []
+
         self.store = TestTransactionStore(hs)
 
     def _add_service(self, url, as_token):
@@ -314,7 +301,7 @@
             (service.id,)
         )
         self.assertEquals(1, len(res))
-        self.assertEquals(str(txn_id), res[0][0])
+        self.assertEquals(txn_id, res[0][0])
 
         res = yield self.db_pool.runQuery(
             "SELECT * FROM application_services_txns WHERE txn_id=?",
@@ -337,7 +324,7 @@
             (service.id,)
         )
         self.assertEquals(1, len(res))
-        self.assertEquals(str(txn_id), res[0][0])
+        self.assertEquals(txn_id, res[0][0])
         self.assertEquals(ApplicationServiceState.UP, res[0][1])
 
         res = yield self.db_pool.runQuery(
