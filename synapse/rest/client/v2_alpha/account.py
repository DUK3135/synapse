--- conflicted
+++ resolved
@@ -134,77 +134,6 @@
             ret = {"sid": sid}
 
         return 200, ret
-<<<<<<< HEAD
-=======
-
-    @defer.inlineCallbacks
-    def send_password_reset(self, email, client_secret, send_attempt, next_link=None):
-        """Send a password reset email
-
-        Args:
-            email (str): The user's email address
-            client_secret (str): The provided client secret
-            send_attempt (int): Which send attempt this is
-
-        Returns:
-            The new session_id upon success
-
-        Raises:
-            SynapseError is an error occurred when sending the email
-        """
-        # Check that this email/client_secret/send_attempt combo is new or
-        # greater than what we've seen previously
-        session = yield self.datastore.get_threepid_validation_session(
-            "email", client_secret, address=email, validated=False
-        )
-
-        # Check to see if a session already exists and that it is not yet
-        # marked as validated
-        if session and session.get("validated_at") is None:
-            session_id = session["session_id"]
-            last_send_attempt = session["last_send_attempt"]
-
-            # Check that the send_attempt is higher than previous attempts
-            if send_attempt <= last_send_attempt:
-                # If not, just return a success without sending an email
-                return session_id
-        else:
-            # An non-validated session does not exist yet.
-            # Generate a session id
-            session_id = random_string(16)
-
-        # Generate a new validation token
-        token = random_string(32)
-
-        # Send the mail with the link containing the token, client_secret
-        # and session_id
-        try:
-            yield self.mailer.send_password_reset_mail(
-                email, token, client_secret, session_id
-            )
-        except Exception:
-            logger.exception("Error sending a password reset email to %s", email)
-            raise SynapseError(
-                500, "An error was encountered when sending the password reset email"
-            )
-
-        token_expires = (
-            self.hs.clock.time_msec() + self.config.email_validation_token_lifetime
-        )
-
-        yield self.datastore.start_or_continue_validation_session(
-            "email",
-            email,
-            session_id,
-            client_secret,
-            send_attempt,
-            next_link,
-            token,
-            token_expires,
-        )
-
-        return session_id
->>>>>>> 1a6ae333
 
 
 class MsisdnPasswordRequestTokenRestServlet(RestServlet):
@@ -245,7 +174,6 @@
         if existing_user_id is None:
             raise SynapseError(400, "MSISDN not found", Codes.THREEPID_NOT_FOUND)
 
-<<<<<<< HEAD
         if not self.hs.config.account_threepid_delegate_msisdn:
             logger.warn(
                 "No upstream msisdn account_threepid_delegate configured on the server to "
@@ -257,7 +185,7 @@
             )
 
         ret = yield self.identity_handler.requestMsisdnToken(
-            self.config.account_threepid_delegate_msisdn,
+            self.hs.config.account_threepid_delegate_msisdn,
             country,
             phone_number,
             client_secret,
@@ -265,9 +193,6 @@
             next_link,
         )
 
-=======
-        ret = yield self.identity_handler.requestMsisdnToken(**body)
->>>>>>> 1a6ae333
         return 200, ret
 
 
@@ -357,7 +282,7 @@
         body = parse_json_object_from_request(request)
         assert_params_in_dict(body, ["sid", "client_secret", "token"])
 
-        valid, _ = yield self.datastore.validate_threepid_validation_token(
+        valid, _ = yield self.store.validate_threepid_session(
             body["sid"], body["client_secret"], body["token"], self.clock.time_msec()
         )
         response_code = 200 if valid else 400
@@ -517,13 +442,9 @@
         if existing_user_id is not None:
             raise SynapseError(400, "Email is already in use", Codes.THREEPID_IN_USE)
 
-<<<<<<< HEAD
         ret = yield self.identity_handler.requestEmailToken(
             id_server, email, client_secret, send_attempt, next_link
         )
-=======
-        ret = yield self.identity_handler.requestEmailToken(**body)
->>>>>>> 1a6ae333
         return 200, ret
 
 
@@ -564,15 +485,10 @@
         if existing_user_id is not None:
             raise SynapseError(400, "MSISDN is already in use", Codes.THREEPID_IN_USE)
 
-<<<<<<< HEAD
         ret = yield self.identity_handler.requestMsisdnToken(
             id_server, country, phone_number, client_secret, send_attempt, next_link
         )
-        return (200, ret)
-=======
-        ret = yield self.identity_handler.requestMsisdnToken(**body)
         return 200, ret
->>>>>>> 1a6ae333
 
 
 class ThreepidRestServlet(RestServlet):
