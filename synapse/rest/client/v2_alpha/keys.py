--- conflicted
+++ resolved
@@ -27,11 +27,7 @@
 )
 from synapse.types import StreamToken
 
-<<<<<<< HEAD
-from ._base import client_v2_patterns, interactive_auth_handler
-=======
-from ._base import client_patterns
->>>>>>> 82470738
+from ._base import client_patterns, interactive_auth_handler
 
 logger = logging.getLogger(__name__)
 
