# Copyright 2016 OpenMarket Ltd
# Copyright 2019 New Vector Ltd.
#
# Licensed under the Apache License, Version 2.0 (the "License");
# you may not use this file except in compliance with the License.
# You may obtain a copy of the License at
#
#     http://www.apache.org/licenses/LICENSE-2.0
#
# Unless required by applicable law or agreed to in writing, software
# distributed under the License is distributed on an "AS IS" BASIS,
# WITHOUT WARRANTIES OR CONDITIONS OF ANY KIND, either express or implied.
# See the License for the specific language governing permissions and
# limitations under the License.
import inspect
import sys
import traceback

from twisted.conch import manhole_ssh
from twisted.conch.insults import insults
from twisted.conch.manhole import ColoredManhole, ManholeInterpreter
from twisted.conch.ssh.keys import Key
from twisted.cred import checkers, portal
from twisted.internet import defer

PUBLIC_KEY = (
    "ssh-rsa AAAAB3NzaC1yc2EAAAADAQABAAABAQDHhGATaW4KhE23+7nrH4jFx3yLq9OjaEs5"
    "XALqeK+7385NlLja3DE/DO9mGhnd9+bAy39EKT3sTV6+WXQ4yD0TvEEyUEMtjWkSEm6U32+C"
    "DaS3TW/vPBUMeJQwq+Ydcif1UlnpXrDDTamD0AU9VaEvHq+3HAkipqn0TGpKON6aqk4vauDx"
    "oXSsV5TXBVrxP/y7HpMOpU4GUWsaaacBTKKNnUaQB4UflvydaPJUuwdaCUJGTMjbhWrjVfK+"
    "jslseSPxU6XvrkZMyCr4znxvuDxjMk1RGIdO7v+rbBMLEgqtSMNqJbYeVCnj2CFgc3fcTcld"
    "X2uOJDrJb/WRlHulthCh"
)

PRIVATE_KEY = """-----BEGIN RSA PRIVATE KEY-----
MIIEpQIBAAKCAQEAx4RgE2luCoRNt/u56x+Ixcd8i6vTo2hLOVwC6nivu9/OTZS4
2twxPwzvZhoZ3ffmwMt/RCk97E1evll0OMg9E7xBMlBDLY1pEhJulN9vgg2kt01v
7zwVDHiUMKvmHXIn9VJZ6V6ww02pg9AFPVWhLx6vtxwJIqap9ExqSjjemqpOL2rg
8aF0rFeU1wVa8T/8ux6TDqVOBlFrGmmnAUyijZ1GkAeFH5b8nWjyVLsHWglCRkzI
24Vq41Xyvo7JbHkj8VOl765GTMgq+M58b7g8YzJNURiHTu7/q2wTCxIKrUjDaiW2
HlQp49ghYHN33E3JXV9rjiQ6yW/1kZR7pbYQoQIDAQABAoIBAQC8KJ0q8Wzzwh5B
esa1dQHZ8+4DEsL/Amae66VcVwD0X3cCN1W2IZ7X5W0Ij2kBqr8V51RYhcR+S+Ek
BtzSiBUBvbKGrqcMGKaUgomDIMzai99hd0gvCCyZnEW1OQhFkNkaRNXCfqiZJ27M
fqvSUiU2eOwh9fCvmxoA6Of8o3FbzcJ+1GMcobWRllDtLmj6lgVbDzuA+0jC5daB
9Tj1pBzu3wn3ufxiS+gBnJ+7NcXH3E73lqCcPa2ufbZ1haxfiGCnRIhFXuQDgxFX
vKdEfDgtvas6r1ahGbc+b/q8E8fZT7cABuIU4yfOORK+MhpyWbvoyyzuVGKj3PKt
KSPJu5CZAoGBAOkoJfAVyYteqKcmGTanGqQnAY43CaYf6GdSPX/jg+JmKZg0zqMC
jWZUtPb93i+jnOInbrnuHOiHAxI8wmhEPed28H2lC/LU8PzlqFkZXKFZ4vLOhhRB
/HeHCFIDosPFlohWi3b+GAjD7sXgnIuGmnXWe2ea/TS3yersifDEoKKjAoGBANsQ
gJX2cJv1c3jhdgcs8vAt5zIOKcCLTOr/QPmVf/kxjNgndswcKHwsxE/voTO9q+TF
v/6yCSTxAdjuKz1oIYWgi/dZo82bBKWxNRpgrGviU3/zwxiHlyIXUhzQu78q3VS/
7S1XVbc7qMV++XkYKHPVD+nVG/gGzFxumX7MLXfrAoGBAJit9cn2OnjNj9uFE1W6
r7N254ndeLAUjPe73xH0RtTm2a4WRopwjW/JYIetTuYbWgyujc+robqTTuuOZjAp
H/CG7o0Ym251CypQqaFO/l2aowclPp/dZhpPjp9GSjuxFBZLtiBB3DNBOwbRQzIK
/vLTdRQvZkgzYkI4i0vjNt3JAoGBANP8HSKBLymMlShlrSx2b8TB9tc2Y2riohVJ
2ttqs0M2kt/dGJWdrgOz4mikL+983Olt/0P9juHDoxEEMK2kpcPEv40lnmBpYU7h
s8yJvnBLvJe2EJYdJ8AipyAhUX1FgpbvfxmASP8eaUxsegeXvBWTGWojAoS6N2o+
0KSl+l3vAoGAFqm0gO9f/Q1Se60YQd4l2PZeMnJFv0slpgHHUwegmd6wJhOD7zJ1
CkZcXwiv7Nog7AI9qKJEUXLjoqL+vJskBzSOqU3tcd670YQMi1aXSXJqYE202K7o
EddTrx3TNpr1D5m/f+6mnXWrc8u9y1+GNx9yz889xMjIBTBI9KqaaOs=
-----END RSA PRIVATE KEY-----"""


def manhole(username, password, globals):
    """Starts a ssh listener with password authentication using
    the given username and password. Clients connecting to the ssh
    listener will find themselves in a colored python shell with
    the supplied globals.

    Args:
        username(str): The username ssh clients should auth with.
        password(str): The password ssh clients should auth with.
        globals(dict): The variables to expose in the shell.

    Returns:
        twisted.internet.protocol.Factory: A factory to pass to ``listenTCP``
    """
    if not isinstance(password, bytes):
        password = password.encode("ascii")

    checker = checkers.InMemoryUsernamePasswordDatabaseDontUse(**{username: password})

    rlm = manhole_ssh.TerminalRealm()
    # mypy ignored here because:
    # - can't deduce types of lambdas
    # - variable is Type[ServerProtocol], expr is Callable[[], ServerProtocol]
    rlm.chainedProtocolFactory = lambda: insults.ServerProtocol(  # type: ignore[misc,assignment]
        SynapseManhole, dict(globals, __name__="__console__")
    )

    factory = manhole_ssh.ConchFactory(portal.Portal(rlm, [checker]))
    factory.publicKeys[b"ssh-rsa"] = Key.fromString(PUBLIC_KEY)
    factory.privateKeys[b"ssh-rsa"] = Key.fromString(PRIVATE_KEY)

    return factory


class SynapseManhole(ColoredManhole):
    """Overrides connectionMade to create our own ManholeInterpreter"""

    def connectionMade(self):
        super().connectionMade()

        # replace the manhole interpreter with our own impl
        self.interpreter = SynapseManholeInterpreter(self, self.namespace)

        # this would also be a good place to add more keyHandlers.


class SynapseManholeInterpreter(ManholeInterpreter):
    def showsyntaxerror(self, filename=None):
        """Display the syntax error that just occurred.

        Overrides the base implementation, ignoring sys.excepthook. We always want
        any syntax errors to be sent to the terminal, rather than sentry.
        """
        type, value, tb = sys.exc_info()
        assert value is not None
        sys.last_type = type
        sys.last_value = value
        sys.last_traceback = tb
        if filename and type is SyntaxError:
            # Work hard to stuff the correct filename in the exception
            try:
                msg, (dummy_filename, lineno, offset, line) = value.args
            except ValueError:
                # Not the format we expect; leave it alone
                pass
            else:
                # Stuff in the right filename
                value = SyntaxError(msg, (filename, lineno, offset, line))
                sys.last_value = value
        lines = traceback.format_exception_only(type, value)
        self.write("".join(lines))

    def showtraceback(self):
        """Display the exception that just occurred.

        Overrides the base implementation, ignoring sys.excepthook. We always want
        any syntax errors to be sent to the terminal, rather than sentry.
        """
        sys.last_type, sys.last_value, last_tb = ei = sys.exc_info()
        sys.last_traceback = last_tb
        assert last_tb is not None

        try:
            # We remove the first stack item because it is our own code.
            lines = traceback.format_exception(ei[0], ei[1], last_tb.tb_next)
            self.write("".join(lines))
        finally:
<<<<<<< HEAD
            # On the line below, last_tb and ei appear to be dead.
            # It's unclear whether there is a reason behind this line.
            # It conceivably could be because an exception raised in this block
            # will keep the local frame (containing these local variables) around.
            last_tb = ei = None  # type: ignore
=======
            last_tb = ei = None

    def displayhook(self, obj):
        """
        We override the displayhook so that we automatically convert coroutines
        into Deferreds. (Our superclass' displayhook will take care of the rest,
        by displaying the Deferred if it's ready, or registering a callback
        if it's not).
        """
        if inspect.iscoroutine(obj):
            super().displayhook(defer.ensureDeferred(obj))
        else:
            super().displayhook(obj)
>>>>>>> bec01c07
<|MERGE_RESOLUTION|>--- conflicted
+++ resolved
@@ -148,14 +148,11 @@
             lines = traceback.format_exception(ei[0], ei[1], last_tb.tb_next)
             self.write("".join(lines))
         finally:
-<<<<<<< HEAD
             # On the line below, last_tb and ei appear to be dead.
             # It's unclear whether there is a reason behind this line.
             # It conceivably could be because an exception raised in this block
             # will keep the local frame (containing these local variables) around.
             last_tb = ei = None  # type: ignore
-=======
-            last_tb = ei = None
 
     def displayhook(self, obj):
         """
@@ -167,5 +164,4 @@
         if inspect.iscoroutine(obj):
             super().displayhook(defer.ensureDeferred(obj))
         else:
-            super().displayhook(obj)
->>>>>>> bec01c07
+            super().displayhook(obj)