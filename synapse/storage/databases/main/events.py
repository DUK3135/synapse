--- conflicted
+++ resolved
@@ -1770,25 +1770,18 @@
             # Not a insertion event
             return
 
-<<<<<<< HEAD
-=======
         # Skip processing a insertion event if the room version doesn't
         # support it.
         room_version = self.store.get_room_version_txn(txn, event.room_id)
         if not room_version.msc2716_historical:
             return
 
->>>>>>> 858363d0
         next_chunk_id = event.content.get(EventContentFields.MSC2716_NEXT_CHUNK_ID)
         if next_chunk_id is None:
             # Invalid insertion event without next chunk ID
             return
 
-<<<<<<< HEAD
         logger.info(
-=======
-        logger.debug(
->>>>>>> 858363d0
             "_handle_insertion_event (next_chunk_id=%s) %s", next_chunk_id, event
         )
 
@@ -1828,15 +1821,12 @@
             # Not a chunk event
             return
 
-<<<<<<< HEAD
-=======
         # Skip processing a chunk event if the room version doesn't
         # support it.
         room_version = self.store.get_room_version_txn(txn, event.room_id)
         if not room_version.msc2716_historical:
             return
 
->>>>>>> 858363d0
         chunk_id = event.content.get(EventContentFields.MSC2716_CHUNK_ID)
         if chunk_id is None:
             # Invalid chunk event without a chunk ID
@@ -1855,7 +1845,6 @@
             },
         )
 
-<<<<<<< HEAD
         # When we receive an event with a `chunk_id` referencing the
         # `next_chunk_id` of the insertion event, we can remove it from the
         # `insertion_event_extremities` table.
@@ -1868,8 +1857,6 @@
 
         txn.execute(sql, (chunk_id,))
 
-=======
->>>>>>> 858363d0
     def _handle_redaction(self, txn, redacted_event_id):
         """Handles receiving a redaction and checking whether we need to remove
         any redacted relations from the database.
