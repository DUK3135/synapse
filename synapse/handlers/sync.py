# -*- coding: utf-8 -*-
# Copyright 2015 OpenMarket Ltd
#
# Licensed under the Apache License, Version 2.0 (the "License");
# you may not use this file except in compliance with the License.
# You may obtain a copy of the License at
#
#     http://www.apache.org/licenses/LICENSE-2.0
#
# Unless required by applicable law or agreed to in writing, software
# distributed under the License is distributed on an "AS IS" BASIS,
# WITHOUT WARRANTIES OR CONDITIONS OF ANY KIND, either express or implied.
# See the License for the specific language governing permissions and
# limitations under the License.

from ._base import BaseHandler

from synapse.streams.config import PaginationConfig
from synapse.api.constants import Membership, EventTypes

from twisted.internet import defer

import collections
import logging

logger = logging.getLogger(__name__)


SyncConfig = collections.namedtuple("SyncConfig", [
    "user",
    "filter",
])


class TimelineBatch(collections.namedtuple("TimelineBatch", [
    "prev_batch",
    "events",
    "limited",
])):
    __slots__ = []

    def __nonzero__(self):
        """Make the result appear empty if there are no updates. This is used
        to tell if room needs to be part of the sync result.
        """
        return bool(self.events)


class JoinedSyncResult(collections.namedtuple("JoinedSyncResult", [
    "room_id",
    "timeline",
    "state",
    "ephemeral",
    "private_user_data",
])):
    __slots__ = []

    def __nonzero__(self):
        """Make the result appear empty if there are no updates. This is used
        to tell if room needs to be part of the sync result.
        """
        return bool(
            self.timeline
            or self.state
            or self.ephemeral
            or self.private_user_data
        )


class ArchivedSyncResult(collections.namedtuple("JoinedSyncResult", [
    "room_id",
    "timeline",
    "state",
    "private_user_data",
])):
    __slots__ = []

    def __nonzero__(self):
        """Make the result appear empty if there are no updates. This is used
        to tell if room needs to be part of the sync result.
        """
        return bool(
            self.timeline
            or self.state
            or self.private_user_data
        )


class InvitedSyncResult(collections.namedtuple("InvitedSyncResult", [
    "room_id",
    "invite",
])):
    __slots__ = []

    def __nonzero__(self):
        """Invited rooms should always be reported to the client"""
        return True


class SyncResult(collections.namedtuple("SyncResult", [
    "next_batch",  # Token for the next sync
    "presence",  # List of presence events for the user.
    "joined",  # JoinedSyncResult for each joined room.
    "invited",  # InvitedSyncResult for each invited room.
    "archived",  # ArchivedSyncResult for each archived room.
])):
    __slots__ = []

    def __nonzero__(self):
        """Make the result appear empty if there are no updates. This is used
        to tell if the notifier needs to wait for more events when polling for
        events.
        """
        return bool(
            self.presence or self.joined or self.invited
        )


class SyncHandler(BaseHandler):

    def __init__(self, hs):
        super(SyncHandler, self).__init__(hs)
        self.event_sources = hs.get_event_sources()
        self.clock = hs.get_clock()

    @defer.inlineCallbacks
    def wait_for_sync_for_user(self, sync_config, since_token=None, timeout=0,
                               full_state=False):
        """Get the sync for a client if we have new data for it now. Otherwise
        wait for new data to arrive on the server. If the timeout expires, then
        return an empty sync result.
        Returns:
            A Deferred SyncResult.
        """

        if timeout == 0 or since_token is None or full_state:
            # we are going to return immediately, so don't bother calling
            # notifier.wait_for_events.
            result = yield self.current_sync_for_user(sync_config, since_token,
                                                      full_state=full_state)
            defer.returnValue(result)
        else:
            def current_sync_callback(before_token, after_token):
                return self.current_sync_for_user(sync_config, since_token)

            rm_handler = self.hs.get_handlers().room_member_handler

            app_service = yield self.store.get_app_service_by_user_id(
                sync_config.user.to_string()
            )
            if app_service:
                rooms = yield self.store.get_app_service_rooms(app_service)
                room_ids = set(r.room_id for r in rooms)
            else:
                room_ids = yield rm_handler.get_joined_rooms_for_user(
                    sync_config.user
                )

            result = yield self.notifier.wait_for_events(
                sync_config.user, room_ids, timeout, current_sync_callback,
                from_token=since_token
            )
            defer.returnValue(result)

    def current_sync_for_user(self, sync_config, since_token=None,
                              full_state=False):
        """Get the sync for client needed to match what the server has now.
        Returns:
            A Deferred SyncResult.
        """
        if since_token is None or full_state:
            return self.full_state_sync(sync_config, since_token)
        else:
            return self.incremental_sync_with_gap(sync_config, since_token)

    @defer.inlineCallbacks
    def full_state_sync(self, sync_config, timeline_since_token):
        """Get a sync for a client which is starting without any state.

        If a 'message_since_token' is given, only timeline events which have
        happened since that token will be returned.

        Returns:
            A Deferred SyncResult.
        """
        now_token = yield self.event_sources.get_current_token()

        now_token, ephemeral_by_room = yield self.ephemeral_by_room(
            sync_config, now_token
        )

        presence_stream = self.event_sources.sources["presence"]
        # TODO (mjark): This looks wrong, shouldn't we be getting the presence
        # UP to the present rather than after the present?
        pagination_config = PaginationConfig(from_token=now_token)
        presence, _ = yield presence_stream.get_pagination_rows(
            user=sync_config.user,
            pagination_config=pagination_config.get_source_config("presence"),
            key=None
        )
        room_list = yield self.store.get_rooms_for_user_where_membership_is(
            user_id=sync_config.user.to_string(),
            membership_list=(
                Membership.INVITE,
                Membership.JOIN,
                Membership.LEAVE,
                Membership.BAN
            )
        )

        tags_by_room = yield self.store.get_tags_for_user(
            sync_config.user.to_string()
        )

        joined = []
        invited = []
        archived = []
        for event in room_list:
            if event.membership == Membership.JOIN:
                room_sync = yield self.full_state_sync_for_joined_room(
                    room_id=event.room_id,
                    sync_config=sync_config,
                    now_token=now_token,
                    timeline_since_token=timeline_since_token,
<<<<<<< HEAD
                    ephemeral_by_room=ephemeral_by_room,
=======
                    typing_by_room=typing_by_room,
                    tags_by_room=tags_by_room,
>>>>>>> 6797fcd9
                )
                joined.append(room_sync)
            elif event.membership == Membership.INVITE:
                invite = yield self.store.get_event(event.event_id)
                invited.append(InvitedSyncResult(
                    room_id=event.room_id,
                    invite=invite,
                ))
            elif event.membership in (Membership.LEAVE, Membership.BAN):
                leave_token = now_token.copy_and_replace(
                    "room_key", "s%d" % (event.stream_ordering,)
                )
                room_sync = yield self.full_state_sync_for_archived_room(
                    sync_config=sync_config,
                    room_id=event.room_id,
                    leave_event_id=event.event_id,
                    leave_token=leave_token,
                    timeline_since_token=timeline_since_token,
                    tags_by_room=tags_by_room,
                )
                archived.append(room_sync)

        defer.returnValue(SyncResult(
            presence=presence,
            joined=joined,
            invited=invited,
            archived=archived,
            next_batch=now_token,
        ))

    @defer.inlineCallbacks
    def full_state_sync_for_joined_room(self, room_id, sync_config,
                                        now_token, timeline_since_token,
<<<<<<< HEAD
                                        ephemeral_by_room):
=======
                                        typing_by_room, tags_by_room):
>>>>>>> 6797fcd9
        """Sync a room for a client which is starting without any state
        Returns:
            A Deferred JoinedSyncResult.
        """

        batch = yield self.load_filtered_recents(
            room_id, sync_config, now_token, since_token=timeline_since_token
        )

        current_state = yield self.state_handler.get_current_state(
            room_id
        )
        current_state_events = current_state.values()

        defer.returnValue(JoinedSyncResult(
            room_id=room_id,
            timeline=batch,
            state=current_state_events,
<<<<<<< HEAD
            ephemeral=ephemeral_by_room.get(room_id, []),
=======
            ephemeral=typing_by_room.get(room_id, []),
            private_user_data=self.private_user_data_for_room(
                room_id, tags_by_room
            ),
>>>>>>> 6797fcd9
        ))

    def private_user_data_for_room(self, room_id, tags_by_room):
        private_user_data = []
        tags = tags_by_room.get(room_id)
        if tags:
            private_user_data.append({
                "type": "m.tag",
                "content": {"tags": tags},
            })
        return private_user_data

    @defer.inlineCallbacks
    def ephemeral_by_room(self, sync_config, now_token, since_token=None):
        """Get the ephemeral events for each room the user is in
        Args:
            sync_config (SyncConfig): The flags, filters and user for the sync.
            now_token (StreamToken): Where the server is currently up to.
            since_token (StreamToken): Where the server was when the client
                last synced.
        Returns:
            A tuple of the now StreamToken, updated to reflect the which typing
            events are included, and a dict mapping from room_id to a list of
            typing events for that room.
        """

        typing_key = since_token.typing_key if since_token else "0"

        typing_source = self.event_sources.sources["typing"]
        typing, typing_key = yield typing_source.get_new_events_for_user(
            user=sync_config.user,
            from_key=typing_key,
            limit=sync_config.filter.ephemeral_limit(),
        )
        now_token = now_token.copy_and_replace("typing_key", typing_key)

        ephemeral_by_room = {}

        for event in typing:
            room_id = event.pop("room_id")
            ephemeral_by_room.setdefault(room_id, []).append(event)

        receipt_key = since_token.receipt_key if since_token else "0"

        receipt_source = self.event_sources.sources["receipt"]
        receipts, receipt_key = yield receipt_source.get_new_events_for_user(
            user=sync_config.user,
            from_key=receipt_key,
            limit=sync_config.filter.ephemeral_limit(),
        )
        now_token = now_token.copy_and_replace("receipt_key", receipt_key)

        for event in receipts:
            room_id = event.pop("room_id")
            ephemeral_by_room.setdefault(room_id, []).append(event)

        defer.returnValue((now_token, ephemeral_by_room))

    @defer.inlineCallbacks
    def full_state_sync_for_archived_room(self, room_id, sync_config,
                                          leave_event_id, leave_token,
                                          timeline_since_token, tags_by_room):
        """Sync a room for a client which is starting without any state
        Returns:
            A Deferred JoinedSyncResult.
        """

        batch = yield self.load_filtered_recents(
            room_id, sync_config, leave_token, since_token=timeline_since_token
        )

        leave_state = yield self.store.get_state_for_events(
            [leave_event_id], None
        )

        defer.returnValue(ArchivedSyncResult(
            room_id=room_id,
            timeline=batch,
            state=leave_state[leave_event_id].values(),
            private_user_data=self.private_user_data_for_room(
                room_id, tags_by_room
            ),
        ))

    @defer.inlineCallbacks
    def incremental_sync_with_gap(self, sync_config, since_token):
        """ Get the incremental delta needed to bring the client up to
        date with the server.
        Returns:
            A Deferred SyncResult.
        """
        now_token = yield self.event_sources.get_current_token()

        presence_source = self.event_sources.sources["presence"]
        presence, presence_key = yield presence_source.get_new_events_for_user(
            user=sync_config.user,
            from_key=since_token.presence_key,
            limit=sync_config.filter.presence_limit(),
        )
        now_token = now_token.copy_and_replace("presence_key", presence_key)

        now_token, ephemeral_by_room = yield self.ephemeral_by_room(
            sync_config, now_token, since_token
        )

        rm_handler = self.hs.get_handlers().room_member_handler
        app_service = yield self.store.get_app_service_by_user_id(
            sync_config.user.to_string()
        )
        if app_service:
            rooms = yield self.store.get_app_service_rooms(app_service)
            joined_room_ids = set(r.room_id for r in rooms)
        else:
            joined_room_ids = yield rm_handler.get_joined_rooms_for_user(
                sync_config.user
            )

        timeline_limit = sync_config.filter.timeline_limit()

        room_events, _ = yield self.store.get_room_events_stream(
            sync_config.user.to_string(),
            from_key=since_token.room_key,
            to_key=now_token.room_key,
            room_id=None,
            limit=timeline_limit + 1,
        )

        tags_by_room = yield self.store.get_updated_tags(
            sync_config.user.to_string(),
            since_token.private_user_data_key,
        )

        joined = []
        archived = []
        if len(room_events) <= timeline_limit:
            # There is no gap in any of the rooms. Therefore we can just
            # partition the new events by room and return them.
            invite_events = []
            leave_events = []
            events_by_room_id = {}
            for event in room_events:
                events_by_room_id.setdefault(event.room_id, []).append(event)
                if event.room_id not in joined_room_ids:
                    if (event.type == EventTypes.Member
                            and event.state_key == sync_config.user.to_string()):
                        if event.membership == Membership.INVITE:
                            invite_events.append(event)
                        elif event.membership in (Membership.LEAVE, Membership.BAN):
                            leave_events.append(event)

            for room_id in joined_room_ids:
                recents = events_by_room_id.get(room_id, [])
                state = [event for event in recents if event.is_state()]
                if recents:
                    prev_batch = now_token.copy_and_replace(
                        "room_key", recents[0].internal_metadata.before
                    )
                else:
                    prev_batch = now_token

                state, limited = yield self.check_joined_room(
                    sync_config, room_id, state
                )

                room_sync = JoinedSyncResult(
                    room_id=room_id,
                    timeline=TimelineBatch(
                        events=recents,
                        prev_batch=prev_batch,
                        limited=limited,
                    ),
                    state=state,
<<<<<<< HEAD
                    ephemeral=ephemeral_by_room.get(room_id, [])
=======
                    ephemeral=typing_by_room.get(room_id, []),
                    private_user_data=self.private_user_data_for_room(
                        room_id, tags_by_room
                    ),
>>>>>>> 6797fcd9
                )
                if room_sync:
                    joined.append(room_sync)

        else:
            invite_events = yield self.store.get_invites_for_user(
                sync_config.user.to_string()
            )

            leave_events = yield self.store.get_leave_and_ban_events_for_user(
                sync_config.user.to_string()
            )

            for room_id in joined_room_ids:
                room_sync = yield self.incremental_sync_with_gap_for_room(
                    room_id, sync_config, since_token, now_token,
<<<<<<< HEAD
                    ephemeral_by_room
=======
                    typing_by_room, tags_by_room
>>>>>>> 6797fcd9
                )
                if room_sync:
                    joined.append(room_sync)

        for leave_event in leave_events:
            room_sync = yield self.incremental_sync_for_archived_room(
                sync_config, leave_event, since_token, tags_by_room
            )
            archived.append(room_sync)

        invited = [
            InvitedSyncResult(room_id=event.room_id, invite=event)
            for event in invite_events
        ]

        defer.returnValue(SyncResult(
            presence=presence,
            joined=joined,
            invited=invited,
            archived=archived,
            next_batch=now_token,
        ))

    @defer.inlineCallbacks
    def load_filtered_recents(self, room_id, sync_config, now_token,
                              since_token=None):
        limited = True
        recents = []
        filtering_factor = 2
        timeline_limit = sync_config.filter.timeline_limit()
        load_limit = max(timeline_limit * filtering_factor, 100)
        max_repeat = 3  # Only try a few times per room, otherwise
        room_key = now_token.room_key
        end_key = room_key

        while limited and len(recents) < timeline_limit and max_repeat:
            events, keys = yield self.store.get_recent_events_for_room(
                room_id,
                limit=load_limit + 1,
                from_token=since_token.room_key if since_token else None,
                end_token=end_key,
            )
            (room_key, _) = keys
            end_key = "s" + room_key.split('-')[-1]
            loaded_recents = sync_config.filter.filter_room_timeline(events)
            loaded_recents = yield self._filter_events_for_client(
                sync_config.user.to_string(), loaded_recents,
            )
            loaded_recents.extend(recents)
            recents = loaded_recents
            if len(events) <= load_limit:
                limited = False
            max_repeat -= 1

        if len(recents) > timeline_limit:
            limited = True
            recents = recents[-timeline_limit:]
            room_key = recents[0].internal_metadata.before

        prev_batch_token = now_token.copy_and_replace(
            "room_key", room_key
        )

        defer.returnValue(TimelineBatch(
            events=recents, prev_batch=prev_batch_token, limited=limited
        ))

    @defer.inlineCallbacks
    def incremental_sync_with_gap_for_room(self, room_id, sync_config,
                                           since_token, now_token,
<<<<<<< HEAD
                                           ephemeral_by_room):
=======
                                           typing_by_room, tags_by_room):
>>>>>>> 6797fcd9
        """ Get the incremental delta needed to bring the client up to date for
        the room. Gives the client the most recent events and the changes to
        state.
        Returns:
            A Deferred JoinedSyncResult
        """

        # TODO(mjark): Check for redactions we might have missed.

        batch = yield self.load_filtered_recents(
            room_id, sync_config, now_token, since_token,
        )

        logging.debug("Recents %r", batch)

        # TODO(mjark): This seems racy since this isn't being passed a
        # token to indicate what point in the stream this is
        current_state = yield self.state_handler.get_current_state(
            room_id
        )
        current_state_events = current_state.values()

        state_at_previous_sync = yield self.get_state_at_previous_sync(
            room_id, since_token=since_token
        )

        state_events_delta = yield self.compute_state_delta(
            since_token=since_token,
            previous_state=state_at_previous_sync,
            current_state=current_state_events,
        )

        state_events_delta, _ = yield self.check_joined_room(
            sync_config, room_id, state_events_delta
        )

        room_sync = JoinedSyncResult(
            room_id=room_id,
            timeline=batch,
            state=state_events_delta,
<<<<<<< HEAD
            ephemeral=ephemeral_by_room.get(room_id, [])
=======
            ephemeral=typing_by_room.get(room_id, []),
            private_user_data=self.private_user_data_for_room(
                room_id, tags_by_room
            ),
>>>>>>> 6797fcd9
        )

        logging.debug("Room sync: %r", room_sync)

        defer.returnValue(room_sync)

    @defer.inlineCallbacks
    def incremental_sync_for_archived_room(self, sync_config, leave_event,
                                           since_token, tags_by_room):
        """ Get the incremental delta needed to bring the client up to date for
        the archived room.
        Returns:
            A Deferred ArchivedSyncResult
        """

        stream_token = yield self.store.get_stream_token_for_event(
            leave_event.event_id
        )

        leave_token = since_token.copy_and_replace("room_key", stream_token)

        batch = yield self.load_filtered_recents(
            leave_event.room_id, sync_config, leave_token, since_token,
        )

        logging.debug("Recents %r", batch)

        # TODO(mjark): This seems racy since this isn't being passed a
        # token to indicate what point in the stream this is
        leave_state = yield self.store.get_state_for_events(
            [leave_event.event_id], None
        )

        state_events_at_leave = leave_state[leave_event.event_id].values()

        state_at_previous_sync = yield self.get_state_at_previous_sync(
            leave_event.room_id, since_token=since_token
        )

        state_events_delta = yield self.compute_state_delta(
            since_token=since_token,
            previous_state=state_at_previous_sync,
            current_state=state_events_at_leave,
        )

        room_sync = ArchivedSyncResult(
            room_id=leave_event.room_id,
            timeline=batch,
            state=state_events_delta,
            private_user_data=self.private_user_data_for_room(
                leave_event.room_id, tags_by_room
            ),
        )

        logging.debug("Room sync: %r", room_sync)

        defer.returnValue(room_sync)

    @defer.inlineCallbacks
    def get_state_at_previous_sync(self, room_id, since_token):
        """ Get the room state at the previous sync the client made.
        Returns:
            A Deferred list of Events.
        """
        last_events, token = yield self.store.get_recent_events_for_room(
            room_id, end_token=since_token.room_key, limit=1,
        )

        if last_events:
            last_event = last_events[0]
            last_context = yield self.state_handler.compute_event_context(
                last_event
            )
            if last_event.is_state():
                state = [last_event] + last_context.current_state.values()
            else:
                state = last_context.current_state.values()
        else:
            state = ()
        defer.returnValue(state)

    def compute_state_delta(self, since_token, previous_state, current_state):
        """ Works out the differnce in state between the current state and the
        state the client got when it last performed a sync.
        Returns:
            A list of events.
        """
        # TODO(mjark) Check if the state events were received by the server
        # after the previous sync, since we need to include those state
        # updates even if they occured logically before the previous event.
        # TODO(mjark) Check for new redactions in the state events.
        previous_dict = {event.event_id: event for event in previous_state}
        state_delta = []
        for event in current_state:
            if event.event_id not in previous_dict:
                state_delta.append(event)
        return state_delta

    @defer.inlineCallbacks
    def check_joined_room(self, sync_config, room_id, state_delta):
        joined = False
        limited = False
        for event in state_delta:
            if (
                event.type == EventTypes.Member
                and event.state_key == sync_config.user.to_string()
            ):
                if event.content["membership"] == Membership.JOIN:
                    joined = True

        if joined:
            res = yield self.state_handler.get_current_state(room_id)
            state_delta = res.values()
            limited = True

        defer.returnValue((state_delta, limited))<|MERGE_RESOLUTION|>--- conflicted
+++ resolved
@@ -222,12 +222,8 @@
                     sync_config=sync_config,
                     now_token=now_token,
                     timeline_since_token=timeline_since_token,
-<<<<<<< HEAD
                     ephemeral_by_room=ephemeral_by_room,
-=======
-                    typing_by_room=typing_by_room,
                     tags_by_room=tags_by_room,
->>>>>>> 6797fcd9
                 )
                 joined.append(room_sync)
             elif event.membership == Membership.INVITE:
@@ -261,11 +257,7 @@
     @defer.inlineCallbacks
     def full_state_sync_for_joined_room(self, room_id, sync_config,
                                         now_token, timeline_since_token,
-<<<<<<< HEAD
-                                        ephemeral_by_room):
-=======
-                                        typing_by_room, tags_by_room):
->>>>>>> 6797fcd9
+                                        ephemeral_by_room, tags_by_room):
         """Sync a room for a client which is starting without any state
         Returns:
             A Deferred JoinedSyncResult.
@@ -284,14 +276,10 @@
             room_id=room_id,
             timeline=batch,
             state=current_state_events,
-<<<<<<< HEAD
             ephemeral=ephemeral_by_room.get(room_id, []),
-=======
-            ephemeral=typing_by_room.get(room_id, []),
             private_user_data=self.private_user_data_for_room(
                 room_id, tags_by_room
             ),
->>>>>>> 6797fcd9
         ))
 
     def private_user_data_for_room(self, room_id, tags_by_room):
@@ -464,14 +452,10 @@
                         limited=limited,
                     ),
                     state=state,
-<<<<<<< HEAD
-                    ephemeral=ephemeral_by_room.get(room_id, [])
-=======
-                    ephemeral=typing_by_room.get(room_id, []),
+                    ephemeral=ephemeral_by_room.get(room_id, []),
                     private_user_data=self.private_user_data_for_room(
                         room_id, tags_by_room
                     ),
->>>>>>> 6797fcd9
                 )
                 if room_sync:
                     joined.append(room_sync)
@@ -488,11 +472,7 @@
             for room_id in joined_room_ids:
                 room_sync = yield self.incremental_sync_with_gap_for_room(
                     room_id, sync_config, since_token, now_token,
-<<<<<<< HEAD
-                    ephemeral_by_room
-=======
-                    typing_by_room, tags_by_room
->>>>>>> 6797fcd9
+                    ephemeral_by_room, tags_by_room
                 )
                 if room_sync:
                     joined.append(room_sync)
@@ -563,11 +543,7 @@
     @defer.inlineCallbacks
     def incremental_sync_with_gap_for_room(self, room_id, sync_config,
                                            since_token, now_token,
-<<<<<<< HEAD
-                                           ephemeral_by_room):
-=======
-                                           typing_by_room, tags_by_room):
->>>>>>> 6797fcd9
+                                           ephemeral_by_room, tags_by_room):
         """ Get the incremental delta needed to bring the client up to date for
         the room. Gives the client the most recent events and the changes to
         state.
@@ -608,14 +584,10 @@
             room_id=room_id,
             timeline=batch,
             state=state_events_delta,
-<<<<<<< HEAD
-            ephemeral=ephemeral_by_room.get(room_id, [])
-=======
-            ephemeral=typing_by_room.get(room_id, []),
+            ephemeral=ephemeral_by_room.get(room_id, []),
             private_user_data=self.private_user_data_for_room(
                 room_id, tags_by_room
             ),
->>>>>>> 6797fcd9
         )
 
         logging.debug("Room sync: %r", room_sync)
