--- conflicted
+++ resolved
@@ -24,16 +24,7 @@
 
 from twisted.internet import defer
 
-<<<<<<< HEAD
-from synapse.api.errors import (
-    CodeMessageException,
-    Codes,
-    FederationDeniedError,
-    SynapseError,
-)
-=======
-from synapse.api.errors import CodeMessageException, SynapseError
->>>>>>> f99554b1
+from synapse.api.errors import CodeMessageException, Codes, SynapseError
 from synapse.logging.context import make_deferred_yieldable, run_in_background
 from synapse.types import (
     UserID,
